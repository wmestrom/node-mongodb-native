<<<<<<< HEAD
2.1.0-rc1 11-16-2015
--------------------
* Implements the connection string specification, https://github.com/mongodb/specifications/blob/master/source/connection-string/connection-string-spec.rst.
* Implements the new GridFS specification, https://github.com/mongodb/specifications/blob/master/source/gridfs/gridfs-spec.rst.
* Full MongoDB 3.2 support.
* NODE-601 Added maxAwaitTimeMS support for 3.2 getMore to allow for custom timeouts on tailable cursors.
* Updated mongodb-core to 1.2.22.
* Return destination in GridStore pipe function.
* NODE-606 better error handling on destroyed topology for db.js methods.
=======
2.0.49 11-20-2015
-----------------
* Updated mongodb-core to 1.2.24 with several fixes.
  * Fix Automattic/mongoose#3481; flush callbacks on error, (Issue #57, https://github.com/vkarpov15).
  * $explain query for wire protocol 2.6 and 2.4 does not set number of returned documents to -1 but to 0.
  * ismaster runs against admin.$cmd instead of system.$cmd.
  * Fixes to handle getMore command errors for MongoDB 3.2
  * Allows the process to properly close upon a Db.close() call on the replica set by shutting down the haTimer and closing arbiter connections.
>>>>>>> 61db279e

2.0.48 11-07-2015
-----------------
* GridFS no longer performs any deletes when writing a brand new file that does not have any previous <db>.fs.chunks or <db>.fs.files documents.
* Updated mongodb-core to 1.2.21.
* Hardened the checking for replicaset equality checks.
* OpReplay flag correctly set on Wire protocol query.
* Mongos load balancing added, introduced localThresholdMS to control the feature.
* Kerberos now a peerDependency, making it not install it by default in Node 5.0 or higher.

2.0.47 10-28-2015
-----------------
* Updated mongodb-core to 1.2.20.
* Fixed bug in arbiter connection capping code.
* NODE-599 correctly handle arrays of server tags in order of priority.
* Fix for 2.6 wire protocol handler related to readPreference handling.
* Added maxAwaitTimeMS support for 3.2 getMore to allow for custom timeouts on tailable cursors.
* Make CoreCursor check for $err before saying that 'next' succeeded (Issue #53, https://github.com/vkarpov15).

2.0.46 10-15-2015
-----------------
* Updated mongodb-core to 1.2.19.
* NODE-578 Order of sort fields is lost for numeric field names.
* Expose BSON Map (ES6 Map or polyfill).
* Minor fixes for APM support to pass extended APM test suite.

2.0.45 09-30-2015
-----------------
* NODE-566 Fix issue with rewind on capped collections causing cursor state to be reset on connection loss.

2.0.44 09-28-2015
-----------------
* Bug fixes for APM upconverting of legacy INSERT/UPDATE/REMOVE wire protocol messages.
* NODE-562, fixed issue where a Replicaset MongoDB URI with a single seed and replSet name set would cause a single direct connection instead of topology discovery.
* Updated mongodb-core to 1.2.14.
* NODE-563 Introduced options.ignoreUndefined for db class and MongoClient db options, made serialize undefined to null default again but allowing for overrides on insert/update/delete operations.
* Use handleCallback if result is an error for count queries. (Issue #1298, https://github.com/agclever)
* Rewind cursor to correctly force reconnect on capped collections when first query comes back empty.
* NODE-571 added code 59 to legacy server errors when SCRAM-SHA-1 mechanism fails.
* NODE-572 Remove examples that use the second parameter to `find()`.

2.0.43 09-14-2015
-----------------
* Propagate timeout event correctly to db instances.
* Application Monitoring API (APM) implemented.
* NOT providing replSet name in MongoClient connection URI will force single server connection. Fixes issue where it was impossible to directly connect to a replicaset member server.
* Updated mongodb-core to 1.2.12.
* NODE-541 Initial Support "read committed" isolation level where "committed" means confimed by the voting majority of a replica set.
* GridStore doesn't share readPreference setting from connection string. (Issue #1295, https://github.com/zhangyaoxing)
* fixed forceServerObjectId calls (Issue #1292, https://github.com/d-mon-)
* Pass promise library through to DB function (Issue #1294, https://github.com/RovingCodeMonkey)

2.0.42 08-18-2015
-----------------
* Added test case to exercise all non-crud methods on mongos topologies, fixed numberOfConnectedServers on mongos topology instance.

2.0.41 08-14-2015
-----------------
* Added missing Mongos.prototype.parserType function.
* Updated mongodb-core to 1.2.10.

2.0.40 07-14-2015
-----------------
* Updated mongodb-core to 1.2.9 for 2.4 wire protocol error handler fix.
* NODE-525 Reset connectionTimeout after it's overwritten by tls.connect.
* NODE-518 connectTimeoutMS is doubled in 2.0.39.
* NODE-506 Ensures that errors from bulk unordered and ordered are instanceof Error (Issue #1282, https://github.com/owenallenaz).
* NODE-526 Unique index not throwing duplicate key error.
* NODE-528 Ignore undefined fields in Collection.find().
* NODE-527 The API example for collection.createIndex shows Db.createIndex functionality.

2.0.39 07-14-2015
-----------------
* Updated mongodb-core to 1.2.6 for NODE-505.

2.0.38 07-14-2015
-----------------
* NODE-505 Query fails to find records that have a 'result' property with an array value.

2.0.37 07-14-2015
-----------------
* NODE-504 Collection * Default options when using promiseLibrary.
* NODE-500 Accidental repeat of hostname in seed list multiplies total connections persistently.
* Updated mongodb-core to 1.2.5 to fix NODE-492.

2.0.36 07-07-2015
-----------------
* Fully promisified allowing the use of ES6 generators and libraries like co. Also allows for BYOP (Bring your own promises).
* NODE-493 updated mongodb-core to 1.2.4 to ensure we cannot DDOS the mongod or mongos process on large connection pool sizes.

2.0.35 06-17-2015
-----------------
* Upgraded to mongodb-core 1.2.2 including removing warnings when C++ bson parser is not available and a fix for SCRAM authentication.

2.0.34 06-17-2015
-----------------
* Upgraded to mongodb-core 1.2.1 speeding up serialization and removing the need for the c++ bson extension.
* NODE-486 fixed issue related to limit and skip when calling toArray in 2.0 driver.
* NODE-483 throw error if capabilities of topology is queries before topology has performed connection setup.
* NODE-482 fixed issue where MongoClient.connect would incorrectly identify a replset seed list server as a non replicaset member.
* NODE-487 fixed issue where killcursor command was not being sent correctly on limit and skip queries.

2.0.33 05-20-2015
-----------------
* Bumped mongodb-core to 1.1.32.

2.0.32 05-19-2015
-----------------
* NODE-463 db.close immediately executes its callback.
* Don't only emit server close event once (Issue #1276, https://github.com/vkarpov15).
* NODE-464 Updated mongodb-core to 1.1.31 that uses a single socket connection to arbiters and hidden servers as well as emitting all event correctly.

2.0.31 05-08-2015
-----------------
* NODE-461 Tripping on error "no chunks found for file, possibly corrupt" when there is no error.

2.0.30 05-07-2015
-----------------
* NODE-460 fix; don't set authMechanism for user in db.authenticate() to avoid mongoose authentication issue.

2.0.29 05-07-2015
-----------------
* NODE-444 Possible memory leak, too many listeners added.
* NODE-459 Auth failure using Node 0.8.28, MongoDB 3.0.2 & mongodb-node-native 1.4.35.
* Bumped mongodb-core to 1.1.26.

2.0.28 04-24-2015
-----------------
* Bumped mongodb-core to 1.1.25
* Added Cursor.prototype.setCursorOption to allow for setting node specific cursor options for tailable cursors.
* NODE-430 Cursor.count() opts argument masked by var opts = {}
* NODE-406 Implemented Cursor.prototype.map function tapping into MongoClient cursor transforms.
* NODE-438 replaceOne is not returning the result.ops property as described in the docs.
* NODE-433 _read, pipe and write all open gridstore automatically if not open.
* NODE-426 ensure drain event is emitted after write function returns, fixes intermittent issues in writing files to gridstore.
* NODE-440 GridStoreStream._read() doesn't check GridStore.read() error.
* Always use readPreference = primary for findAndModify command (ignore passed in read preferences) (Issue #1274, https://github.com/vkarpov15).
* Minor fix in GridStore.exists for dealing with regular expressions searches.

2.0.27 04-07-2015
-----------------
* NODE-410 Correctly handle issue with pause/resume in Node 0.10.x that causes exceptions when using the Node 0.12.0 style streams.

2.0.26 04-07-2015
-----------------
* Implements the Common Index specification Standard API at https://github.com/mongodb/specifications/blob/master/source/index-management.rst.
* NODE-408 Expose GridStore.currentChunk.chunkNumber.

2.0.25 03-26-2015
-----------------
* Upgraded mongodb-core to 1.1.21, making the C++ bson code an optional dependency to the bson module.

2.0.24 03-24-2015
-----------------
* NODE-395 Socket Not Closing, db.close called before full set finished initalizing leading to server connections in progress not being closed properly.
* Upgraded mongodb-core to 1.1.20.

2.0.23 2015-03-21
-----------------
* NODE-380 Correctly return MongoError from toError method.
* Fixed issue where addCursorFlag was not correctly setting the flag on the command for mongodb-core.
* NODE-388 Changed length from method to property on order.js/unordered.js bulk operations.
* Upgraded mongodb-core to 1.1.19.

2.0.22 2015-03-16
-----------------
* NODE-377, fixed issue where tags would correctly be checked on secondary and nearest to filter out eligible server candidates.
* Upgraded mongodb-core to 1.1.17.

2.0.21 2015-03-06
-----------------
* Upgraded mongodb-core to 1.1.16 making sslValidate default to true to force validation on connection unless overriden by the user.

2.0.20 2015-03-04
-----------------
* Updated mongodb-core 1.1.15 to relax pickserver method.

2.0.19 2015-03-03
-----------------
* NODE-376 Fixes issue * Unordered batch incorrectly tracks batch size when switching batch types (Issue #1261, https://github.com/meirgottlieb)
* NODE-379 Fixes bug in cursor.count() that causes the result to always be zero for dotted collection names (Issue #1262, https://github.com/vsivsi)
* Expose MongoError from mongodb-core (Issue #1260, https://github.com/tjconcept)

2.0.18 2015-02-27
-----------------
* Bumped mongodb-core 1.1.14 to ensure passives are correctly added as secondaries.

2.0.17 2015-02-27
-----------------
* NODE-336 Added length function to ordered and unordered bulk operations to be able know the amount of current operations in bulk.
* Bumped mongodb-core 1.1.13 to ensure passives are correctly added as secondaries.

2.0.16 2015-02-16
-----------------
* listCollection now returns filtered result correctly removing db name for 2.6 or earlier servers.
* Bumped mongodb-core 1.1.12 to correctly work for node 0.12.0 and io.js.
* Add ability to get collection name from cursor (Issue #1253, https://github.com/vkarpov15)

2.0.15 2015-02-02
-----------------
* Unified behavior of listCollections results so 3.0 and pre 3.0 return same type of results.
* Bumped mongodb-core to 1.1.11 to support per document tranforms in cursors as well as relaxing the setName requirement.
* NODE-360 Aggregation cursor and command correctly passing down the maxTimeMS property.
* Added ~1.0 mongodb-tools module for test running.
* Remove the required setName for replicaset connections, if not set it will pick the first setName returned.

2.0.14 2015-01-21
-----------------
* Fixed some MongoClient.connect options pass through issues and added test coverage.
* Bumped mongodb-core to 1.1.9 including fixes for io.js

2.0.13 2015-01-09
-----------------
* Bumped mongodb-core to 1.1.8.
* Optimized query path for performance, moving Object.defineProperty outside of constructors.

2.0.12 2014-12-22
-----------------
* Minor fixes to listCollections to ensure correct querying of a collection when using a string.

2.0.11 2014-12-19
-----------------
* listCollections filters out index namespaces on < 2.8 correctly
* Bumped mongo-client to 1.1.7

2.0.10 2014-12-18
-----------------
* NODE-328 fixed db.open return when no callback available issue and added test.
* NODE-327 Refactored listCollections to return cursor to support 2.8.
* NODE-327 Added listIndexes method and refactored internal methods to use the new command helper.
* NODE-335 Cannot create index for nested objects fixed by relaxing key checking for createIndex helper.
* Enable setting of connectTimeoutMS (Issue #1235, https://github.com/vkarpov15)
* Bumped mongo-client to 1.1.6

2.0.9 2014-12-01
----------------
* Bumped mongodb-core to 1.1.3 fixing global leaked variables and introducing strict across all classes.
* All classes are now strict (Issue #1233)
* NODE-324 Refactored insert/update/remove and all other crud opts to rely on internal methods to avoid any recursion.
* Fixed recursion issues in debug logging due to JSON.stringify()
* Documentation fixes (Issue #1232, https://github.com/wsmoak)
* Fix writeConcern in Db.prototype.ensureIndex (Issue #1231, https://github.com/Qard)

2.0.8 2014-11-28
----------------
* NODE-322 Finished up prototype refactoring of Db class.
* NODE-322 Exposed Cursor in index.js for New Relic.

2.0.7 2014-11-20
----------------
* Bumped mongodb-core to 1.1.2 fixing a UTF8 encoding issue for collection names.
* NODE-318 collection.update error while setting a function with serializeFunctions option.
* Documentation fixes.

2.0.6 2014-11-14
----------------
* Refactored code to be prototype based instead of privileged methods.
* Bumped mongodb-core to 1.1.1 to take advantage of the prototype based refactorings.
* Implemented missing aspects of the CRUD specification.
* Fixed documentation issues.
* Fixed global leak REFERENCE_BY_ID in gridfs grid_store (Issue #1225, https://github.com/j)
* Fix LearnBoost/mongoose#2313: don't let user accidentally clobber geoNear params (Issue #1223, https://github.com/vkarpov15)

2.0.5 2014-10-29
----------------
* Minor fixes to documentation and generation of documentation.
* NODE-306 (No results in aggregation cursor when collection name contains a dot), Merged code for cursor and aggregation cursor.

2.0.4 2014-10-23
----------------
* Allow for single replicaset seed list with no setName specified (Issue #1220, https://github.com/imaman)
* Made each rewind on each call allowing for re-using the cursor.
* Fixed issue where incorrect iterations would happen on each for extensive batchSizes.
* NODE-301 specifying maxTimeMS on find causes all fields to be omitted from result.

2.0.3 2014-10-14
----------------
* NODE-297 Aggregate Broken for case of pipeline with no options.

2.0.2 2014-10-08
----------------
* Bumped mongodb-core to 1.0.2.
* Fixed bson module dependency issue by relying on the mongodb-core one.
* Use findOne instead of find followed by nextObject (Issue #1216, https://github.com/sergeyksv)

2.0.1 2014-10-07
----------------
* Dependency fix

2.0.0 2014-10-07
----------------
* First release of 2.0 driver

2.0.0-alpha2 2014-10-02
-----------------------
* CRUD API (insertOne, insertMany, updateOne, updateMany, removeOne, removeMany, bulkWrite, findOneAndDelete, findOneAndUpdate, findOneAndReplace)
* Cluster Management Spec compatible.

2.0.0-alpha1 2014-09-08
-----------------------
* Insert method allows only up 1000 pr batch for legacy as well as 2.6 mode
* Streaming behavior is 0.10.x or higher with backwards compatibility using readable-stream npm package
* Gridfs stream only available through .stream() method due to overlapping names on Gridstore object and streams in 0.10.x and higher of node
* remove third result on update and remove and return the whole result document instead (getting rid of the weird 3 result parameters)
    * Might break some application
* Returns the actual mongodb-core result instead of just the number of records changed for insert/update/remove
* MongoClient only has the connect method (no ability instantiate with Server, ReplSet or similar)
* Removed Grid class
* GridStore only supports w+ for metadata updates, no appending to file as it's not thread safe and can cause corruption of the data
    + seek will fail if attempt to use with w or w+
    + write will fail if attempted with w+ or r
    + w+ only works for updating metadata on a file
* Cursor toArray and each resets and re-runs the cursor
* FindAndModify returns whole result document instead of just value
* Extend cursor to allow for setting all the options via methods instead of dealing with the current messed up find
* Removed db.dereference method
* Removed db.cursorInfo method
* Removed db.stats method
* Removed db.collectionNames not needed anymore as it's just a specialized case of listCollections
* Removed db.collectionInfo removed due to not being compatible with new storage engines in 2.8 as they need to use the listCollections command due to system collections not working for namespaces.
* Added db.listCollections to replace several methods above

1.4.10 2014-09-04
-----------------
* Fixed BSON and Kerberos compilation issues
* Bumped BSON to ~0.2 always installing latest BSON 0.2.x series
* Fixed Kerberos and bumped to 0.0.4

1.4.9 2014-08-26
----------------
* Check _bsonType for Binary (Issue #1202, https://github.com/mchapman)
* Remove duplicate Cursor constructor (Issue #1201, https://github.com/KenPowers)
* Added missing parameter in the documentation (Issue #1199, https://github.com/wpjunior)
* Documented third parameter on the update callback(Issue #1196, https://github.com/gabmontes)
* NODE-240 Operations on SSL connection hang on node 0.11.x
* NODE-235 writeResult is not being passed on when error occurs in insert
* NODE-229 Allow count to work with query hints
* NODE-233 collection.save() does not support fullResult
* NODE-244 Should parseError also emit a `disconnected` event?
* NODE-246 Cursors are inefficiently constructed and consequently cannot be promisified.
* NODE-248 Crash with X509 auth
* NODE-252 Uncaught Exception in Base.__executeAllServerSpecificErrorCallbacks
* Bumped BSON parser to 0.2.12


1.4.8 2014-08-01
----------------
* NODE-205 correctly emit authenticate event
* NODE-210 ensure no undefined connection error when checking server state
* NODE-212 correctly inherit socketTimeoutMS from replicaset when HA process adds new servers or reconnects to existing ones
* NODE-220 don't throw error if ensureIndex errors out in Gridstore
* Updated bson to 0.2.11 to ensure correct toBSON behavior when returning non object in nested classes
* Fixed test running filters
* Wrap debug log in a call to format (Issue #1187, https://github.com/andyroyle)
* False option values should not trigger w:1 (Issue #1186, https://github.com/jsdevel)
* Fix aggregatestream.close(Issue #1194, https://github.com/jonathanong)
* Fixed parsing issue for w:0 in url parser when in connection string
* Modified collection.geoNear to support a geoJSON point or legacy coordinate pair (Issue #1198, https://github.com/mmacmillan)

1.4.7 2014-06-18
----------------
* Make callbacks to be executed in right domain when server comes back up (Issue #1184, https://github.com/anton-kotenko)
* Fix issue where currentOp query against mongos would fail due to mongos passing through $readPreference field to mongod (CS-X)

1.4.6 2014-06-12
----------------
* Added better support for MongoClient IP6 parsing (Issue #1181, https://github.com/micovery)
* Remove options check on index creation (Issue #1179, Issue #1183, https://github.com/jdesboeufs, https://github.com/rubenvereecken)
* Added missing type check before calling optional callback function (Issue #1180)

1.4.5 2014-05-21
----------------
* Added fullResult flag to insert/update/remove which will pass raw result document back. Document contents will vary depending on the server version the driver is talking to. No attempt is made to coerce a joint response.
* Fix to avoid MongoClient.connect hanging during auth when secondaries building indexes pre 2.6.
* return the destination stream in GridStore.pipe (Issue #1176, https://github.com/iamdoron)

1.4.4 2014-05-13
----------------
* Bumped BSON version to use the NaN 1.0 package, fixed strict comparison issue for ObjectID
* Removed leaking global variable (Issue #1174, https://github.com/dainis)
* MongoClient respects connectTimeoutMS for initial discovery process (NODE-185)
* Fix bug with return messages larger than 16MB but smaller than max BSON Message Size (NODE-184)

1.4.3 2014-05-01
----------------
* Clone options for commands to avoid polluting original options passed from Mongoose (Issue #1171, https://github.com/vkarpov15)
* Made geoNear and geoHaystackSearch only clean out allowed options from command generation (Issue #1167)
* Fixed typo for allowDiskUse (Issue #1168, https://github.com/joaofranca)
* A 'mapReduce' function changed 'function' to instance '\<Object\>' of 'Code' class (Issue #1165, https://github.com/exabugs)
* Made findAndModify set sort only when explicitly set (Issue #1163, https://github.com/sars)
* Rewriting a gridStore file by id should use a new filename if provided (Issue #1169, https://github.com/vsivsi)

1.4.2 2014-04-15
----------------
* Fix for inheritance of readPreferences from MongoClient NODE-168/NODE-169
* Merged in fix for ping strategy to avoid hitting non-pinged servers (Issue #1161, https://github.com/vaseker)
* Merged in fix for correct debug output for connection messages (Issue #1158, https://github.com/vaseker)
* Fixed global variable leak (Issue #1160, https://github.com/vaseker)

1.4.1 2014-04-09
----------------
* Correctly emit joined event when primary change
* Add _id to documents correctly when using bulk operations

1.4.0 2014-04-03
----------------
* All node exceptions will no longer be caught if on('error') is defined
* Added X509 auth support
* Fix for MongoClient connection timeout issue (NODE-97)
* Pass through error messages from parseError instead of just text (Issue #1125)
* Close db connection on error (Issue #1128, https://github.com/benighted)
* Fixed documentation generation
* Added aggregation cursor for 2.6 and emulated cursor for pre 2.6 (uses stream2)
* New Bulk API implementation using write commands for 2.6 and down converts for pre 2.6
* Insert/Update/Remove using new write commands when available
* Added support for new roles based API's in 2.6 for addUser/removeUser
* Added bufferMaxEntries to start failing if the buffer hits the specified number of entries
* Upgraded BSON parser to version 0.2.7 to work with < 0.11.10 C++ API changes
* Support for OP_LOG_REPLAY flag (NODE-94)
* Fixes for SSL HA ping and discovery.
* Uses createIndexes if available for ensureIndex/createIndex
* Added parallelCollectionScan method to collection returning CommandCursor instances for cursors
* Made CommandCursor behave as Readable stream.
* Only Db honors readPreference settings, removed Server.js legacy readPreference settings due to user confusion.
* Reconnect event emitted by ReplSet/Mongos/Server after reconnect and before replaying of buffered operations.
* GridFS buildMongoObject returns error on illegal md5 (NODE-157, https://github.com/iantocristian)
* Default GridFS chunk size changed to (255 * 1024) bytes to optimize for collections defaulting to power of 2 sizes on 2.6.
* Refactored commands to all go through command function ensuring consistent command execution.
* Fixed issues where readPreferences where not correctly passed to mongos.
* Catch error == null and make err detection more prominent (NODE-130)
* Allow reads from arbiter for single server connection (NODE-117)
* Handle error coming back with no documents (NODE-130)
* Correctly use close parameter in Gridstore.write() (NODE-125)
* Throw an error on a bulk find with no selector (NODE-129, https://github.com/vkarpov15)
* Use a shallow copy of options in find() (NODE-124, https://github.com/vkarpov15)
* Fix statistical strategy (NODE-158, https://github.com/vkarpov15)
* GridFS off-by-one bug in lastChunkNumber() causes uncaught throw and data loss (Issue #1154, https://github.com/vsivsi)
* GridStore drops passed `aliases` option, always results in `null` value in GridFS files (Issue #1152, https://github.com/vsivsi)
* Remove superfluous connect object copying in index.js (Issue #1145, https://github.com/thomseddon)
* Do not return false when the connection buffer is still empty (Issue #1143, https://github.com/eknkc)
* Check ReadPreference object on ReplSet.canRead (Issue #1142, https://github.com/eknkc)
* Fix unpack error on _executeQueryCommand (Issue #1141, https://github.com/eknkc)
* Close db on failed connect so node can exit (Issue #1128, https://github.com/benighted)
* Fix global leak with _write_concern (Issue #1126, https://github.com/shanejonas)

1.3.19 2013-08-21
-----------------
* Correctly rethrowing errors after change from event emission to callbacks, compatibility with 0.10.X domains without breaking 0.8.X support.
* Small fix to return the entire findAndModify result as the third parameter (Issue #1068)
* No removal of "close" event handlers on server reconnect, emits "reconnect" event when reconnection happens. Reconnect Only applies for single server connections as of now as semantics for ReplSet and Mongos is not clear (Issue #1056)

1.3.18 2013-08-10
-----------------
* Fixed issue when throwing exceptions in MongoClient.connect/Db.open (Issue #1057)
* Fixed an issue where _events is not cleaned up correctly causing a slow steady memory leak.

1.3.17 2013-08-07
-----------------
* Ignore return commands that have no registered callback
* Made collection.count not use the db.command function
* Fix throw exception on ping command (Issue #1055)

1.3.16 2013-08-02
-----------------
* Fixes connection issue where lots of connections would happen if a server is in recovery mode during connection (Issue #1050, NODE-50, NODE-51)
* Bug in unlink mulit filename (Issue #1054)

1.3.15 2013-08-01
-----------------
* Memory leak issue due to node Issue #4390 where _events[id] is set to undefined instead of deleted leading to leaks in the Event Emitter over time

1.3.14 2013-08-01
-----------------
* Fixed issue with checkKeys where it would error on X.X

1.3.13 2013-07-31
-----------------
* Added override for checkKeys on insert/update (Warning will expose you to injection attacks) (Issue #1046)
* BSON size checking now done pre serialization (Issue #1037)
* Added isConnected returns false when no connection Pool exists (Issue #1043)
* Unified command handling to ensure same handling (Issue #1041, #1042)
* Correctly emit "open" and "fullsetup" across all Db's associated with Mongos, ReplSet or Server (Issue #1040)
* Correctly handles bug in authentication when attempting to connect to a recovering node in a replicaset.
* Correctly remove recovering servers from available servers in replicaset. Piggybacks on the ping command.
* Removed findAndModify chaining to be compliant with behavior in other official drivers and to fix a known mongos issue.
* Fixed issue with Kerberos authentication on Windows for re-authentication.
* Fixed Mongos failover behavior to correctly throw out old servers.
* Ensure stored queries/write ops are executed correctly after connection timeout
* Added promoteLongs option for to allow for overriding the promotion of Longs to Numbers and return the actual Long.

1.3.12 2013-07-19
-----------------
* Fixed issue where timeouts sometimes would behave wrongly (Issue #1032)
* Fixed bug with callback third parameter on some commands (Issue #1033)
* Fixed possible issue where killcursor command might leave hanging functions
* Fixed issue where Mongos was not correctly removing dead servers from the pool of eligable servers
* Throw error if dbName or collection name contains null character (at command level and at collection level)
* Updated bson parser to 0.2.1 with security fix and non-promotion of Long values to javascript Numbers (once a long always a long)

1.3.11 2013-07-04
-----------------
* Fixed errors on geoNear and geoSearch (Issue #1024, https://github.com/ebensing)
* Add driver version to export (Issue #1021, https://github.com/aheckmann)
* Add text to readpreference obedient commands (Issue #1019)
* Drivers should check the query failure bit even on getmore response (Issue #1018)
* Map reduce has incorrect expectations of 'inline' value for 'out' option (Issue #1016, https://github.com/rcotter)
* Support SASL PLAIN authentication (Issue #1009)
* Ability to use different Service Name on the driver for Kerberos Authentication (Issue #1008)
* Remove unnecessary octal literal to allow the code to run in strict mode (Issue #1005, https://github.com/jamesallardice)
* Proper handling of recovering nodes (when they go into recovery and when they return from recovery, Issue #1027)

1.3.10 2013-06-17
-----------------
* Guard against possible undefined in server::canCheckoutWriter (Issue #992, https://github.com/willyaranda)
* Fixed some duplicate test names (Issue #993, https://github.com/kawanet)
* Introduced write and read concerns for GridFS (Issue #996)
* Fixed commands not correctly respecting Collection level read preference (Issue #995, #999)
* Fixed issue with pool size on replicaset connections (Issue #1000)
* Execute all query commands on master switch (Issue #1002, https://github.com/fogaztuc)

1.3.9 2013-06-05
----------------
* Fixed memory leak when findAndModify errors out on w>1 and chained callbacks not properly cleaned up.

1.3.8 2013-05-31
----------------
* Fixed issue with socket death on windows where it emits error event instead of close event (Issue #987)
* Emit authenticate event on db after authenticate method has finished on db instance (Issue #984)
* Allows creation of MongoClient and do new MongoClient().connect(..). Emits open event when connection correct allowing for apps to react on event.

1.3.7 2013-05-29
----------------
* After reconnect, tailable getMores go on inconsistent connections (Issue #981, #982, https://github.com/glasser)
* Updated Bson to 0.1.9 to fix ARM support (Issue #985)

1.3.6 2013-05-21
----------------
* Fixed issue where single server reconnect attempt would throw due to missing options variable (Issue #979)
* Fixed issue where difference in ismaster server name and seed list caused connections issues, (Issue #976)

1.3.5 2013-05-14
----------------
* Fixed issue where HA for replicaset would pick the same broken connection when attempting to ping the replicaset causing the replicaset to never recover.

1.3.4 2013-05-14
----------------
* Fixed bug where options not correctly passed in for uri parser (Issue #973, https://github.com/supershabam)
* Fixed bug when passing a named index hint (Issue #974)

1.3.3 2013-05-09
----------------
* Fixed auto-reconnect issue with single server instance.

1.3.2 2013-05-08
----------------
* Fixes for an issue where replicaset would be pronounced dead when high priority primary caused double elections.

1.3.1 2013-05-06
----------------
* Fix for replicaset consisting of primary/secondary/arbiter with priority applied failing to reconnect properly
* Applied auth before server instance is set as connected when single server connection
* Throw error if array of documents passed to save method

1.3.0 2013-04-25
----------------
* Whole High availability handling for Replicaset, Server and Mongos connections refactored to ensure better handling of failover cases.
* Fixed issue where findAndModify would not correctly skip issuing of chained getLastError (Issue #941)
* Fixed throw error issue on errors with findAndModify during write out operation (Issue #939, https://github.com/autopulated)
* Gridstore.prototype.writeFile now returns gridstore object correctly (Issue #938)
* Kerberos support is now an optional module that allows for use of GSSAPI authentication using MongoDB Subscriber edition
* Fixed issue where cursor.toArray could blow the stack on node 0.10.X (#950)

1.2.14 2013-03-14
-----------------
* Refactored test suite to speed up running of replicaset tests
* Fix of async error handling when error happens in callback (Issue #909, https://github.com/medikoo)
* Corrected a slaveOk setting issue (Issue #906, #905)
* Fixed HA issue where ping's would not go to correct server on HA server connection failure.
* Uses setImmediate if on 0.10 otherwise nextTick for cursor stream
* Fixed race condition in Cursor stream (NODE-31)
* Fixed issues related to node 0.10 and process.nextTick now correctly using setImmediate where needed on node 0.10
* Added support for maxMessageSizeBytes if available (DRIVERS-1)
* Added support for authSource (2.4) to MongoClient URL and db.authenticate method (DRIVER-69/NODE-34)
* Fixed issue in GridStore seek and GridStore read to correctly work on multiple seeks (Issue #895)

1.2.13 2013-02-22
-----------------
* Allow strategy 'none' for repliaset if no strategy wanted (will default to round robin selection of servers on a set readPreference)
* Fixed missing MongoErrors on some cursor methods (Issue #882)
* Correctly returning a null for the db instance on MongoClient.connect when auth fails (Issue #890)
* Added dropTarget option support for renameCollection/rename (Issue #891, help from https://github.com/jbottigliero)
* Fixed issue where connection using MongoClient.connect would fail if first server did not exist (Issue #885)

1.2.12 2013-02-13
-----------------
* Added limit/skip options to Collection.count (Issue #870)
* Added applySkipLimit option to Cursor.count (Issue #870)
* Enabled ping strategy as default for Replicaset if none specified (Issue #876)
* Should correctly pick nearest server for SECONDARY/SECONDARY_PREFERRED/NEAREST (Issue #878)

1.2.11 2013-01-29
-----------------
* Added fixes for handling type 2 binary due to PHP driver (Issue #864)
* Moved callBackStore to Base class to have single unified store (Issue #866)
* Ping strategy now reuses sockets unless they are closed by the server to avoid overhead

1.2.10 2013-01-25
-----------------
* Merged in SSL support for 2.4 supporting certificate validation and presenting certificates to the server.
* Only open a new HA socket when previous one dead (Issue #859, #857)
* Minor fixes

1.2.9 2013-01-15
----------------
* Fixed bug in SSL support for MongoClient/Db.connect when discovering servers (Issue #849)
* Connection string with no db specified should default to admin db (Issue #848)
* Support port passed as string to Server class (Issue #844)
* Removed noOpen support for MongoClient/Db.connect as auto discovery of servers for Mongod/Mongos makes it not possible (Issue #842)
* Included toError wrapper code moved to utils.js file (Issue #839, #840)
* Rewrote cursor handling to avoid process.nextTick using trampoline instead to avoid stack overflow, speedup about 40%

1.2.8 2013-01-07
----------------
* Accept function in a Map Reduce scope object not only a function string (Issue #826, https://github.com/aheckmann)
* Typo in db.authenticate caused a check (for provided connection) to return false, causing a connection AND onAll=true to be passed into __executeQueryCommand downstream (Issue #831, https://github.com/m4tty)
* Allow gridfs objects to use non ObjectID ids (Issue #825, https://github.com/nailgun)
* Removed the double wrap, by not passing an Error object to the wrap function (Issue #832, https://github.com/m4tty)
* Fix connection leak (gh-827) for HA replicaset health checks (Issue #833, https://github.com/aheckmann)
* Modified findOne to use nextObject instead of toArray avoiding a nextTick operation (Issue #836)
* Fixes for cursor stream to avoid multiple getmore issues when one in progress (Issue #818)
* Fixes .open replaying all backed up commands correctly if called after operations performed, (Issue #829 and #823)

1.2.7 2012-12-23
----------------
* Rolled back batches as they hang in certain situations
* Fixes for NODE-25, keep reading from secondaries when primary goes down

1.2.6 2012-12-21
----------------
* domain sockets shouldn't require a port arg (Issue #815, https://github.com/aheckmann)
* Cannot read property 'info' of null (Issue #809, https://github.com/thesmart)
* Cursor.each should work in batches (Issue #804, https://github.com/Swatinem)
* Cursor readPreference bug for non-supported read preferences (Issue #817)

1.2.5 2012-12-12
----------------
* Fixed ssl regression, added more test coverage (Issue #800)
* Added better error reporting to the Db.connect if no valid serverConfig setup found (Issue #798)

1.2.4 2012-12-11
----------------
* Fix to ensure authentication is correctly applied across all secondaries when using MongoClient.

1.2.3 2012-12-10
----------------
* Fix for new replicaset members correctly authenticating when being added (Issue #791, https://github.com/m4tty)
* Fixed seek issue in gridstore when using stream (Issue #790)

1.2.2 2012-12-03
----------------
* Fix for journal write concern not correctly being passed under some circumstances.
* Fixed correct behavior and re-auth for servers that get stepped down (Issue #779).

1.2.1 2012-11-30
----------------
* Fix for double callback on insert with w:0 specified (Issue #783)
* Small cleanup of urlparser.

1.2.0 2012-11-27
----------------
* Honor connectTimeoutMS option for replicasets (Issue #750, https://github.com/aheckmann)
* Fix ping strategy regression (Issue #738, https://github.com/aheckmann)
* Small cleanup of code (Issue #753, https://github.com/sokra/node-mongodb-native)
* Fixed index declaration using objects/arrays from other contexts (Issue #755, https://github.com/sokra/node-mongodb-native)
* Intermittent (and rare) null callback exception when using ReplicaSets (Issue #752)
* Force correct setting of read_secondary based on the read preference (Issue #741)
* If using read preferences with secondaries queries will not fail if primary is down (Issue #744)
* noOpen connection for Db.connect removed as not compatible with autodetection of Mongo type
* Mongos connection with auth not working (Issue #737)
* Use the connect method directly from the require. require('mongodb')("mongodb://localhost:27017/db")
* new MongoClient introduced as the point of connecting to MongoDB's instead of the Db
  * open/close/db/connect methods implemented
* Implemented common URL connection format using MongoClient.connect allowing for simialar interface across all drivers.
* Fixed a bug with aggregation helper not properly accepting readPreference

1.1.11 2012-10-10
-----------------
* Removed strict mode and introduced normal handling of safe at DB level.

1.1.10 2012-10-08
-----------------
* fix Admin.serverStatus (Issue #723, https://github.com/Contra)
* logging on connection open/close(Issue #721, https://github.com/asiletto)
* more fixes for windows bson install (Issue #724)

1.1.9 2012-10-05
----------------
* Updated bson to 0.1.5 to fix build problem on sunos/windows.

1.1.8 2012-10-01
----------------
* Fixed db.eval to correctly handle system.js global javascript functions (Issue #709)
* Cleanup of non-closing connections (Issue #706)
* More cleanup of connections under replicaset (Issue #707, https://github.com/elbert3)
* Set keepalive on as default, override if not needed
* Cleanup of jsbon install to correctly build without install.js script (https://github.com/shtylman)
* Added domain socket support new Server("/tmp/mongodb.sock") style

1.1.7 2012-09-10
----------------
* Protect against starting PingStrategy being called more than once (Issue #694, https://github.com/aheckmann)
* Make PingStrategy interval configurable (was 1 second, relaxed to 5) (Issue #693, https://github.com/aheckmann)
* Made PingStrategy api more consistant, callback to start/stop methods are optional (Issue #693, https://github.com/aheckmann)
* Proper stopping of strategy on replicaset stop
* Throw error when gridstore file is not found in read mode (Issue #702, https://github.com/jbrumwell)
* Cursor stream resume now using nextTick to avoid duplicated records (Issue #696)

1.1.6 2012-09-01
----------------
* Fix for readPreference NEAREST for replicasets (Issue #693, https://github.com/aheckmann)
* Emit end correctly on stream cursor (Issue #692, https://github.com/Raynos)

1.1.5 2012-08-29
----------------
* Fix for eval on replicaset Issue #684
* Use helpful error msg when native parser not compiled (Issue #685, https://github.com/aheckmann)
* Arbiter connect hotfix (Issue #681, https://github.com/fengmk2)
* Upgraded bson parser to 0.1.2 using gyp, deprecated support for node 0.4.X
* Added name parameter to createIndex/ensureIndex to be able to override index names larger than 128 bytes
* Added exhaust option for find for feature completion (not recommended for normal use)
* Added tailableRetryInterval to find for tailable cursors to allow to control getMore retry time interval
* Fixes for read preferences when using MongoS to correctly handle no read preference set when iterating over a cursor (Issue #686)

1.1.4 2012-08-12
----------------
* Added Mongos connection type with a fallback list for mongos proxies, supports ha (on by default) and will attempt to reconnect to failed proxies.
* Documents can now have a toBSON method that lets the user control the serialization behavior for documents being saved.
* Gridstore instance object now works as a readstream or writestream (thanks to code from Aaron heckmann (https://github.com/aheckmann/gridfs-stream)).
* Fix gridfs readstream (Issue #607, https://github.com/tedeh).
* Added disableDriverBSONSizeCheck property to Server.js for people who wish to push the inserts to the limit (Issue #609).
* Fixed bug where collection.group keyf given as Code is processed as a regular object (Issue #608, https://github.com/rrusso2007).
* Case mismatch between driver's ObjectID and mongo's ObjectId, allow both (Issue #618).
* Cleanup map reduce (Issue #614, https://github.com/aheckmann).
* Add proper error handling to gridfs (Issue #615, https://github.com/aheckmann).
* Ensure cursor is using same connection for all operations to avoid potential jump of servers when using replicasets.
* Date identification handled correctly in bson js parser when running in vm context.
* Documentation updates
* GridStore filename not set on read (Issue #621)
* Optimizations on the C++ bson parser to fix a potential memory leak and avoid non-needed calls
* Added support for awaitdata for tailable cursors (Issue #624)
* Implementing read preference setting at collection and cursor level
   * collection.find().setReadPreference(Server.SECONDARY_PREFERRED)
   * db.collection("some", {readPreference:Server.SECONDARY})
* Replicaset now returns when the master is discovered on db.open and lets the rest of the connections happen asynchronous.
  * ReplSet/ReplSetServers emits "fullsetup" when all servers have been connected to
* Prevent callback from executing more than once in getMore function (Issue #631, https://github.com/shankar0306)
* Corrupt bson messages now errors out to all callbacks and closes up connections correctly, Issue #634
* Replica set member status update when primary changes bug (Issue #635, https://github.com/alinsilvian)
* Fixed auth to work better when multiple connections are involved.
* Default connection pool size increased to 5 connections.
* Fixes for the ReadStream class to work properly with 0.8 of Node.js
* Added explain function support to aggregation helper
* Added socketTimeoutMS and connectTimeoutMS to socket options for repl_set.js and server.js
* Fixed addUser to correctly handle changes in 2.2 for getLastError authentication required
* Added index to gridstore chunks on file_id (Issue #649, https://github.com/jacobbubu)
* Fixed Always emit db events (Issue #657)
* Close event not correctly resets DB openCalled variable to allow reconnect
* Added open event on connection established for replicaset, mongos and server
* Much faster BSON C++ parser thanks to Lucasfilm Singapore.
* Refactoring of replicaset connection logic to simplify the code.
* Add `options.connectArbiter` to decide connect arbiters or not (Issue #675)
* Minor optimization for findAndModify when not using j,w or fsync for safe

1.0.2 2012-05-15
----------------
* Reconnect functionality for replicaset fix for mongodb 2.0.5

1.0.1 2012-05-12
----------------
* Passing back getLastError object as 3rd parameter on findAndModify command.
* Fixed a bunch of performance regressions in objectId and cursor.
* Fixed issue #600 allowing for single document delete to be passed in remove command.

1.0.0 2012-04-25
----------------
* Fixes to handling of failover on server error
* Only emits error messages if there are error listeners to avoid uncaught events
* Server.isConnected using the server state variable not the connection pool state

0.9.9.8 2012-04-12
------------------
* _id=0 is being turned into an ObjectID (Issue #551)
* fix for error in GridStore write method (Issue #559)
* Fix for reading a GridStore from arbitrary, non-chunk aligned offsets, added test (Issue #563, https://github.com/subroutine)
* Modified limitRequest to allow negative limits to pass through to Mongo, added test (Issue #561)
* Corrupt GridFS files when chunkSize < fileSize, fixed concurrency issue (Issue #555)
* Handle dead tailable cursors (Issue #568, https://github.com/aheckmann)
* Connection pools handles closing themselves down and clearing the state
* Check bson size of documents against maxBsonSize and throw client error instead of server error, (Issue #553)
* Returning update status document at the end of the callback for updates, (Issue #569)
* Refactor use of Arguments object to gain performance (Issue #574, https://github.com/AaronAsAChimp)

0.9.9.7 2012-03-16
------------------
* Stats not returned from map reduce with inline results (Issue #542)
* Re-enable testing of whether or not the callback is called in the multi-chunk seek, fix small GridStore bug (Issue #543, https://github.com/pgebheim)
* Streaming large files from GridFS causes truncation (Issue #540)
* Make callback type checks agnostic to V8 context boundaries (Issue #545)
* Correctly throw error if an attempt is made to execute an insert/update/remove/createIndex/ensureIndex with safe enabled and no callback
* Db.open throws if the application attemps to call open again without calling close first

0.9.9.6 2012-03-12
------------------
* BSON parser is externalized in it's own repository, currently using git master
* Fixes for Replicaset connectivity issue (Issue #537)
* Fixed issues with node 0.4.X vs 0.6.X (Issue #534)
* Removed SimpleEmitter and replaced with standard EventEmitter
* GridStore.seek fails to change chunks and call callback when in read mode (Issue #532)

0.9.9.5 2012-03-07
------------------
* Merged in replSetGetStatus helper to admin class (Issue #515, https://github.com/mojodna)
* Merged in serverStatus helper to admin class (Issue #516, https://github.com/mojodna)
* Fixed memory leak in C++ bson parser (Issue #526)
* Fix empty MongoError "message" property (Issue #530, https://github.com/aheckmann)
* Cannot save files with the same file name to GridFS (Issue #531)

0.9.9.4 2012-02-26
------------------
* bugfix for findAndModify: Error: corrupt bson message < 5 bytes long (Issue #519)

0.9.9.3 2012-02-23
------------------
* document: save callback arguments are both undefined, (Issue #518)
* Native BSON parser install error with npm, (Issue #517)

0.9.9.2 2012-02-17
------------------
* Improved detection of Buffers using Buffer.isBuffer instead of instanceof.
* Added wrap error around db.dropDatabase to catch all errors (Issue #512)
* Added aggregate helper to collection, only for MongoDB >= 2.1

0.9.9.1 2012-02-15
------------------
* Better handling of safe when using some commands such as createIndex, ensureIndex, addUser, removeUser, createCollection.
* Mapreduce now throws error if out parameter is not specified.

0.9.9 2012-02-13
----------------
* Added createFromTime method on ObjectID to allow for queries against _id more easily using the timestamp.
* Db.close(true) now makes connection unusable as it's been force closed by app.
* Fixed mapReduce and group functions to correctly send slaveOk on queries.
* Fixes for find method to correctly work with find(query, fields, callback) (Issue #506).
* A fix for connection error handling when using the SSL on MongoDB.

0.9.8-7 2012-02-06
------------------
* Simplified findOne to use the find command instead of the custom code (Issue #498).
* BSON JS parser not also checks for _bsonType variable in case BSON object is in weird scope (Issue #495).

0.9.8-6 2012-02-04
------------------
* Removed the check for replicaset change code as it will never work with node.js.

0.9.8-5 2012-02-02
------------------
* Added geoNear command to Collection.
* Added geoHaystackSearch command to Collection.
* Added indexes command to collection to retrieve the indexes on a Collection.
* Added stats command to collection to retrieve the statistics on a Collection.
* Added listDatabases command to admin object to allow retrieval of all available dbs.
* Changed createCreateIndexCommand to work better with options.
* Fixed dereference method on Db class to correctly dereference Db reference objects.
* Moved connect object onto Db class(Db.connect) as well as keeping backward compatibility.
* Removed writeBuffer method from gridstore, write handles switching automatically now.
* Changed readBuffer to read on Gridstore, Gridstore now only supports Binary Buffers no Strings anymore.
* Moved Long class to bson directory.

0.9.8-4 2012-01-28
------------------
* Added reIndex command to collection and db level.
* Added support for $returnKey, $maxScan, $min, $max, $showDiskLoc, $comment to cursor and find/findOne methods.
* Added dropDups and v option to createIndex and ensureIndex.
* Added isCapped method to Collection.
* Added indexExists method to Collection.
* Added findAndRemove method to Collection.
* Fixed bug for replicaset connection when no active servers in the set.
* Fixed bug for replicaset connections when errors occur during connection.
* Merged in patch for BSON Number handling from Lee Salzman, did some small fixes and added test coverage.

0.9.8-3 2012-01-21
------------------
* Workaround for issue with Object.defineProperty (Issue #484)
* ObjectID generation with date does not set rest of fields to zero (Issue #482)

0.9.8-2 2012-01-20
------------------
* Fixed a missing this in the ReplSetServers constructor.

0.9.8-1 2012-01-17
------------------
* FindAndModify bug fix for duplicate errors (Issue #481)

0.9.8 2012-01-17
----------------
* Replicasets now correctly adjusts to live changes in the replicaset configuration on the servers, reconnecting correctly.
  * Set the interval for checking for changes setting the replicaSetCheckInterval property when creating the ReplSetServers instance or on db.serverConfig.replicaSetCheckInterval. (default 1000 miliseconds)
* Fixes formattedOrderClause in collection.js to accept a plain hash as a parameter (Issue #469) https://github.com/tedeh
* Removed duplicate code for formattedOrderClause and moved to utils module
* Pass in poolSize for ReplSetServers to set default poolSize for new replicaset members
* Bug fix for BSON JS deserializer. Isolating the eval functions in separate functions to avoid V8 deoptimizations
* Correct handling of illegal BSON messages during deserialization
* Fixed Infinite loop when reading GridFs file with no chunks (Issue #471)
* Correctly update existing user password when using addUser (Issue #470)

0.9.7.3-5 2012-01-04
--------------------
* Fix for RegExp serialization for 0.4.X where typeof /regexp/ == 'function' vs in 0.6.X typeof /regexp/ == 'object'
* Don't allow keepAlive and setNoDelay for 0.4.X as it throws errors

0.9.7.3-4 2012-01-04
--------------------
* Chased down potential memory leak on findAndModify, Issue #467 (node.js removeAllListeners leaves the key in the _events object, node.js bug on eventlistener?, leads to extremely slow memory leak on listener object)
* Sanity checks for GridFS performance with benchmark added

0.9.7.3-3 2012-01-04
--------------------
* Bug fixes for performance issues going form 0.9.6.X to 0.9.7.X on linux
* BSON bug fixes for performance

0.9.7.3-2 2012-01-02
--------------------
* Fixed up documentation to reflect the preferred way of instantiating bson types
* GC bug fix for JS bson parser to avoid stop-and-go GC collection

0.9.7.3-1 2012-01-02
--------------------
* Fix to make db.bson_serializer and db.bson_deserializer work as it did previously

0.9.7.3 2011-12-30
--------------------
* Moved BSON_BINARY_SUBTYPE_DEFAULT from BSON object to Binary object and removed the BSON_BINARY_ prefixes
* Removed Native BSON types, C++ parser uses JS types (faster due to cost of crossing the JS-C++ barrier for each call)
* Added build fix for 0.4.X branch of Node.js where GetOwnPropertyNames is not defined in v8
* Fix for wire protocol parser for corner situation where the message is larger than the maximum socket buffer in node.js (Issue #464, #461, #447)
* Connection pool status set to connected on poolReady, isConnected returns false on anything but connected status (Issue #455)

0.9.7.2-5 2011-12-22
--------------------
* Brand spanking new Streaming Cursor support Issue #458 (https://github.com/christkv/node-mongodb-native/pull/458) thanks to Mr Aaron Heckmann

0.9.7.2-4 2011-12-21
--------------------
* Refactoring of callback code to work around performance regression on linux
* Fixed group function to correctly use the command mode as default

0.9.7.2-3 2011-12-18
--------------------
* Fixed error handling for findAndModify while still working for mongodb 1.8.6 (Issue #450).
* Allow for force send query to primary, pass option (read:'primary') on find command.
    * ``find({a:1}, {read:'primary'}).toArray(function(err, items) {});``

0.9.7.2-2 2011-12-16
--------------------
* Fixes infinite streamRecords QueryFailure fix when using Mongos (Issue #442)

0.9.7.2-1 2011-12-16
--------------------
* ~10% perf improvement for ObjectId#toHexString (Issue #448, https://github.com/aheckmann)
* Only using process.nextTick on errors emitted on callbacks not on all parsing, reduces number of ticks in the driver
* Changed parsing off bson messages to use process.nextTick to do bson parsing in batches if the message is over 10K as to yield more time to the event look increasing concurrency on big mongoreply messages with multiple documents

0.9.7.2 2011-12-15
------------------
* Added SSL support for future version of mongodb (VERY VERY EXPERIMENTAL)
    * pass in the ssl:true option to the server or replicaset server config to enable
    * a bug either in mongodb or node.js does not allow for more than 1 connection pr db instance (poolSize:1).
* Added getTimestamp() method to objectID that returns a date object
* Added finalize function to collection.group
    * function group (keys, condition, initial, reduce, finalize, command, callback)
* Reaper no longer using setTimeout to handle reaping. Triggering is done in the general flow leading to predictable behavior.
    * reaperInterval, set interval for reaper (default 10000 miliseconds)
    * reaperTimeout, set timeout for calls (default 30000 miliseconds)
    * reaper, enable/disable reaper (default false)
* Work around for issues with findAndModify during high concurrency load, insure that the behavior is the same across the 1.8.X branch and 2.X branch of MongoDb
* Reworked multiple db's sharing same connection pool to behave correctly on error, timeout and close
* EnsureIndex command can be executed without a callback (Issue #438)
* Eval function no accepts options including nolock (Issue #432)
    * eval(code, parameters, options, callback) (where options = {nolock:true})

0.9.7.1-4 2011-11-27
--------------------
* Replaced install.sh with install.js to install correctly on all supported os's

0.9.7.1-3 2011-11-27
--------------------
* Fixes incorrect scope for ensureIndex error wrapping (Issue #419) https://github.com/ritch

0.9.7.1-2 2011-11-27
--------------------
* Set statistical selection strategy as default for secondary choice.

0.9.7.1-1 2011-11-27
--------------------
* Better handling of single server reconnect (fixes some bugs)
* Better test coverage of single server failure
* Correct handling of callbacks on replicaset servers when firewall dropping packets, correct reconnect

0.9.7.1 2011-11-24
------------------
* Better handling of dead server for single server instances
* FindOne and find treats selector == null as {}, Issue #403
* Possible to pass in a strategy for the replicaset to pick secondary reader node
    * parameter strategy
        * ping (default), pings the servers and picks the one with the lowest ping time
        * statistical, measures each request and pick the one with the lowest mean and std deviation
* Set replicaset read preference replicaset.setReadPreference()
    * Server.READ_PRIMARY (use primary server for reads)
    * Server.READ_SECONDARY (from a secondary server (uses the strategy set))
    * tags, {object of tags}
* Added replay of commands issued to a closed connection when the connection is re-established
* Fix isConnected and close on unopened connections. Issue #409, fix by (https://github.com/sethml)
* Moved reaper to db.open instead of constructor (Issue #406)
* Allows passing through of socket connection settings to Server or ReplSetServer under the option socketOptions
    * timeout = set seconds before connection times out (default 0)
    * noDelay = Disables the Nagle algorithm (default true)
    * keepAlive = Set if keepAlive is used (default 0, which means no keepAlive, set higher than 0 for keepAlive)
    * encoding = ['ascii', 'utf8', or 'base64'] (default null)
* Fixes for handling of errors during shutdown off a socket connection
* Correctly applies socket options including timeout
* Cleanup of test management code to close connections correctly
* Handle parser errors better, closing down the connection and emitting an error
* Correctly emit errors from server.js only wrapping errors that are strings

0.9.7 2011-11-10
----------------
* Added priority setting to replicaset manager
* Added correct handling of passive servers in replicaset
* Reworked socket code for simpler clearer handling
* Correct handling of connections in test helpers
* Added control of retries on failure
    * control with parameters retryMiliSeconds and numberOfRetries when creating a db instance
* Added reaper that will timeout and cleanup queries that never return
    * control with parameters reaperInterval and reaperTimeout when creating a db instance
* Refactored test helper classes for replicaset tests
* Allows raw (no bson parser mode for insert, update, remove, find and findOne)
    * control raw mode passing in option raw:true on the commands
    * will return buffers with the binary bson objects
* Fixed memory leak in cursor.toArray
* Fixed bug in command creation for mongodb server with wrong scope of call
* Added db(dbName) method to db.js to allow for reuse of connections against other databases
* Serialization of functions in an object is off by default, override with parameter
    * serializeFunctions [true/false] on db level, collection level or individual insert/update/findAndModify
* Added Long.fromString to c++ class and fixed minor bug in the code (Test case for $gt operator on 64-bit integers, Issue #394)
* FindOne and find now share same code execution and will work in the same manner, Issue #399
* Fix for tailable cursors, Issue #384
* Fix for Cursor rewind broken, Issue #389
* Allow Gridstore.exist to query using regexp, Issue #387, fix by (https://github.com/kaij)
* Updated documentation on https://github.com/christkv/node-mongodb-native
* Fixed toJSON methods across all objects for BSON, Binary return Base64 Encoded data

0.9.6-22 2011-10-15
-------------------
* Fixed bug in js bson parser that could cause wrong object size on serialization, Issue #370
* Fixed bug in findAndModify that did not throw error on replicaset timeout, Issue #373

0.9.6-21 2011-10-05
-------------------
* Reworked reconnect code to work correctly
* Handling errors in different parts of the code to ensure that it does not lock the connection
* Consistent error handling for Object.createFromHexString for JS and C++

0.9.6-20 2011-10-04
-------------------
* Reworked bson.js parser to get rid off Array.shift() due to it allocating new memory for each call. Speedup varies between 5-15% depending on doc
* Reworked bson.cc to throw error when trying to serialize js bson types
* Added MinKey, MaxKey and Double support for JS and C++ parser
* Reworked socket handling code to emit errors on unparsable messages
* Added logger option for Db class, lets you pass in a function in the shape
    {
        log : function(message, object) {},
        error : function(errorMessage, errorObject) {},
        debug : function(debugMessage, object) {},
    }

  Usage is new Db(new Server(..), {logger: loggerInstance})

0.9.6-19 2011-09-29
-------------------
* Fixing compatibility issues between C++ bson parser and js parser
* Added Symbol support to C++ parser
* Fixed socket handling bug for seldom misaligned message from mongodb
* Correctly handles serialization of functions using the C++ bson parser

0.9.6-18 2011-09-22
-------------------
* Fixed bug in waitForConnection that would lead to 100% cpu usage, Issue #352

0.9.6-17 2011-09-21
-------------------
* Fixed broken exception test causing bamboo to hang
* Handling correctly command+lastError when both return results as in findAndModify, Issue #351

0.9.6-16 2011-09-14
-------------------
* Fixing a bunch of issues with compatibility with MongoDB 2.0.X branch. Some fairly big changes in behavior from 1.8.X to 2.0.X on the server.
* Error Connection MongoDB V2.0.0 with Auth=true, Issue #348

0.9.6-15 2011-09-09
-------------------
* Fixed issue where pools would not be correctly cleaned up after an error, Issue #345
* Fixed authentication issue with secondary servers in Replicaset, Issue #334
* Duplicate replica-set servers when omitting port, Issue #341
* Fixing findAndModify to correctly work with Replicasets ensuring proper error handling, Issue #336
* Merged in code from (https://github.com/aheckmann) that checks for global variable leaks

0.9.6-14 2011-09-05
-------------------
* Minor fixes for error handling in cursor streaming (https://github.com/sethml), Issue #332
* Minor doc fixes
* Some more cursor sort tests added, Issue #333
* Fixes to work with 0.5.X branch
* Fix Db not removing reconnect listener from serverConfig, (https://github.com/sbrekken), Issue #337
* Removed node_events.h includes (https://github.com/jannehietamaki), Issue #339
* Implement correct safe/strict mode for findAndModify.

0.9.6-13 2011-08-24
-------------------
* Db names correctly error checked for illegal characters

0.9.6-12 2011-08-24
-------------------
* Nasty bug in GridFS if you changed the default chunk size
* Fixed error handling bug in findOne

0.9.6-11 2011-08-23
-------------------
* Timeout option not correctly making it to the cursor, Issue #320, Fix from (https://github.com/year2013)
* Fixes for memory leaks when using buffers and C++ parser
* Fixes to make tests pass on 0.5.X
* Cleanup of bson.js to remove duplicated code paths
* Fix for errors occurring in ensureIndex, Issue #326
* Removing require.paths to make tests work with the 0.5.X branch

0.9.6-10 2011-08-11
-------------------
* Specific type Double for capped collections (https://github.com/mbostock), Issue #312
* Decorating Errors with all all object info from Mongo (https://github.com/laurie71), Issue #308
* Implementing fixes for mongodb 1.9.1 and higher to make tests pass
* Admin validateCollection now takes an options argument for you to pass in full option
* Implemented keepGoing parameter for mongodb 1.9.1 or higher, Issue #310
* Added test for read_secondary count issue, merged in fix from (https://github.com/year2013), Issue #317

0.9.6-9
-------
* Bug fix for bson parsing the key '':'' correctly without crashing

0.9.6-8
-------
* Changed to using node.js crypto library MD5 digest
* Connect method support documented mongodb: syntax by (https://github.com/sethml)
* Support Symbol type for BSON, serializes to it's own type Symbol, Issue #302, #288
* Code object without scope serializing to correct BSON type
* Lot's of fixes to avoid double callbacks (https://github.com/aheckmann) Issue #304
* Long deserializes as Number for values in the range -2^53 to 2^53, Issue #305 (https://github.com/sethml)
* Fixed C++ parser to reflect JS parser handling of long deserialization
* Bson small optimizations

0.9.6-7 2011-07-13
------------------
* JS Bson deserialization bug #287

0.9.6-6 2011-07-12
------------------
* FindAndModify not returning error message as other methods Issue #277
* Added test coverage for $push, $pushAll and $inc atomic operations
* Correct Error handling for non 12/24 bit ids on Pure JS ObjectID class Issue #276
* Fixed terrible deserialization bug in js bson code #285
* Fix by andrewjstone to avoid throwing errors when this.primary not defined

0.9.6-5 2011-07-06
------------------
* Rewritten BSON js parser now faster than the C parser on my core2duo laptop
* Added option full to indexInformation to get all index info Issue #265
* Passing in ObjectID for new Gridstore works correctly Issue #272

0.9.6-4 2011-07-01
------------------
* Added test and bug fix for insert/update/remove without callback supplied

0.9.6-3 2011-07-01
------------------
* Added simple grid class called Grid with put, get, delete methods
* Fixed writeBuffer/readBuffer methods on GridStore so they work correctly
* Automatic handling of buffers when using write method on GridStore
* GridStore now accepts a ObjectID instead of file name for write and read methods
* GridStore.list accepts id option to return of file ids instead of filenames
* GridStore close method returns document for the file allowing user to reference _id field

0.9.6-2 2011-06-30
------------------
* Fixes for reconnect logic for server object (replays auth correctly)
* More testcases for auth
* Fixes in error handling for replicaset
* Fixed bug with safe parameter that would fail to execute safe when passing w or wtimeout
* Fixed slaveOk bug for findOne method
* Implemented auth support for replicaset and test cases
* Fixed error when not passing in rs_name

0.9.6-1 2011-06-25
------------------
* Fixes for test to run properly using c++ bson parser
* Fixes for dbref in native parser (correctly handles ref without db component)
* Connection fixes for replicasets to avoid runtime conditions in cygwin (https://github.com/vincentcr)
* Fixes for timestamp in js bson parser (distinct timestamp type now)

0.9.6 2011-06-21
----------------
* Worked around npm version handling bug
* Race condition fix for cygwin (https://github.com/vincentcr)

0.9.5-1 2011-06-21
------------------
* Extracted Timestamp as separate class for bson js parser to avoid instanceof problems
* Fixed driver strict mode issue

0.9.5 2011-06-20
----------------
* Replicaset support (failover and reading from secondary servers)
* Removed ServerPair and ServerCluster
* Added connection pool functionality
* Fixed serious bug in C++ bson parser where bytes > 127 would generate 2 byte sequences
* Allows for forcing the server to assign ObjectID's using the option {forceServerObjectId: true}

0.6.8
-----
* Removed multiple message concept from bson
* Changed db.open(db) to be db.open(err, db)

0.1 2010-01-30
--------------
* Initial release support of driver using native node.js interface
* Supports gridfs specification
* Supports admin functionality<|MERGE_RESOLUTION|>--- conflicted
+++ resolved
@@ -1,4 +1,3 @@
-<<<<<<< HEAD
 2.1.0-rc1 11-16-2015
 --------------------
 * Implements the connection string specification, https://github.com/mongodb/specifications/blob/master/source/connection-string/connection-string-spec.rst.
@@ -8,7 +7,7 @@
 * Updated mongodb-core to 1.2.22.
 * Return destination in GridStore pipe function.
 * NODE-606 better error handling on destroyed topology for db.js methods.
-=======
+
 2.0.49 11-20-2015
 -----------------
 * Updated mongodb-core to 1.2.24 with several fixes.
@@ -17,7 +16,6 @@
   * ismaster runs against admin.$cmd instead of system.$cmd.
   * Fixes to handle getMore command errors for MongoDB 3.2
   * Allows the process to properly close upon a Db.close() call on the replica set by shutting down the haTimer and closing arbiter connections.
->>>>>>> 61db279e
 
 2.0.48 11-07-2015
 -----------------
