'use strict';

const path = require('path');
const fs = require('fs');
const chai = require('chai');
const expect = chai.expect;
const EJSON = require('mongodb-extjson');
const TestRunnerContext = require('./context').TestRunnerContext;
const resolveConnectionString = require('./utils').resolveConnectionString;

chai.use(require('chai-subset'));
chai.use(require('./matcher').default);
chai.config.includeStack = true;
chai.config.showDiff = true;
chai.config.truncateThreshold = 0;

// Promise.try alternative https://stackoverflow.com/questions/60624081/promise-try-without-bluebird/60624164?noredirect=1#comment107255389_60624164
function promiseTry(callback) {
  return new Promise((resolve, reject) => {
    try {
      resolve(callback());
    } catch (e) {
      reject(e);
    }
  });
}

function escape(string) {
  return string.replace(/[.*+?^${}()|[\]\\]/g, '\\$&');
}

function isPlainObject(value) {
  return value !== null && typeof value === 'object' && Array.isArray(value) === false;
}

function translateClientOptions(options) {
  Object.keys(options).forEach(key => {
    if (key === 'readConcernLevel') {
      options.readConcern = { level: options.readConcernLevel };
      delete options[key];
    } else if (key === 'autoEncryptOpts') {
      options.autoEncryption = Object.assign({}, options.autoEncryptOpts);

      if (options.autoEncryptOpts.kmsProviders) {
        delete options.kmsProviders;
        options.autoEncryption.kmsProviders = options.autoEncryptOpts.kmsProviders;

        const kmsProviders = options.autoEncryption.kmsProviders;
        if (kmsProviders.aws) {
          const awsProvider = kmsProviders.aws;
          awsProvider.accessKeyId = process.env.AWS_ACCESS_KEY_ID || 'NOT_PROVIDED';
          awsProvider.secretAccessKey = process.env.AWS_SECRET_ACCESS_KEY || 'NOT_PROVIDED';
        }

        if (kmsProviders.local && kmsProviders.local.key) {
          const localKey = kmsProviders.local.key;
          if (localKey._bsontype && localKey._bsontype === 'Binary' && localKey.sub_type === 0) {
            // this is read in as BSON Binary subtype 0, extract the Buffer
            kmsProviders.local.key = kmsProviders.local.key.buffer;
          }
        }
      }

      delete options.autoEncryptOpts;
    }
  });

  return options;
}

function gatherTestSuites(specPath) {
  return fs
    .readdirSync(specPath)
    .filter(x => x.indexOf('.json') !== -1)
    .map(x =>
      Object.assign(EJSON.parse(fs.readFileSync(path.join(specPath, x)), { relaxed: true }), {
        name: path.basename(x, '.json')
      })
    );
}

function parseTopologies(topologies) {
  if (topologies == null) {
    return ['replicaset', 'sharded', 'single'];
  }

  return topologies;
}

function parseRunOn(runOn) {
  return runOn.map(config => {
    const topology = parseTopologies(config.topology);
    const version = [];
    if (config.minServerVersion) {
      version.push(`>= ${config.minServerVersion}`);
    }

    if (config.maxServerVersion) {
      version.push(`<= ${config.maxServerVersion}`);
    }

    const mongodb = version.join(' ');
    return { topology, mongodb };
  });
}

function generateTopologyTests(testSuites, testContext, filter) {
  testSuites.forEach(testSuite => {
    // TODO: remove this when SPEC-1255 is completed
    let runOn = testSuite.runOn;
    if (!testSuite.runOn) {
      runOn = [{ minServerVersion: testSuite.minServerVersion }];
    }

    const environmentRequirementList = parseRunOn(runOn);

    environmentRequirementList.forEach(requires => {
      const suiteName = `${testSuite.name} - ${requires.topology.join()}`;
      describe(suiteName, {
        metadata: { requires },
        test: function() {
          beforeEach(() => prepareDatabaseForSuite(testSuite, testContext));
          afterEach(() => testContext.cleanupAfterSuite());

          testSuite.tests.forEach(spec => {
            const maybeSkipIt =
              spec.skipReason || (filter && typeof filter === 'function' && !filter(spec))
                ? it.skip
                : it;

            maybeSkipIt(spec.description, function() {
              let testPromise = Promise.resolve();

              if (spec.failPoint) {
                testPromise = testPromise.then(() => testContext.enableFailPoint(spec.failPoint));
              }

              // run the actual test
              testPromise = testPromise.then(() =>
                runTestSuiteTest(this.configuration, spec, testContext)
              );

              if (spec.failPoint) {
                testPromise = testPromise.then(() => testContext.disableFailPoint(spec.failPoint));
              }

              return testPromise.then(() => validateOutcome(spec, testContext));
            });
          });
        }
      });
    });
  });
}

// Test runner helpers
function prepareDatabaseForSuite(suite, context) {
  context.dbName = suite.database_name;
  context.collectionName = suite.collection_name;

  const db = context.sharedClient.db(context.dbName);
  const setupPromise = db
    .admin()
    .command({ killAllSessions: [] })
    .catch(err => {
      if (err.code === 11601 || err.message.match(/no such/)) {
        return;
      }

      throw err;
    });

  if (context.collectionName == null) {
    return setupPromise;
  }

  const coll = db.collection(context.collectionName);
  return setupPromise
    .then(() => coll.drop({ writeConcern: 'majority' }))
    .catch(err => {
      if (!err.message.match(/ns not found/)) throw err;
    })
    .then(() => {
      if (suite.key_vault_data) {
        const dataKeysCollection = context.sharedClient.db('admin').collection('datakeys');
        return dataKeysCollection
          .drop({ w: 'majority' })
          .catch(err => {
            if (!err.message.match(/ns not found/)) {
              throw err;
            }
          })
          .then(() => {
            if (suite.key_vault_data.length) {
              return dataKeysCollection.insertMany(suite.key_vault_data, { w: 'majority' });
            }
          });
      }
    })
    .then(() => {
      const options = { w: 'majority' };
      if (suite.json_schema) {
        options.validator = { $jsonSchema: suite.json_schema };
      }

      return db.createCollection(context.collectionName, options);
    })
    .then(() => {
      if (suite.data && Array.isArray(suite.data) && suite.data.length > 0) {
        return coll.insertMany(suite.data, { w: 'majority' });
      }
    })
    .then(() => {
      return context.runForAllClients(client => {
        return client
          .db(context.dbName)
          .collection(context.collectionName)
          .distinct('x')
          .catch(() => {});
      });
    });
}

function parseSessionOptions(options) {
  const result = Object.assign({}, options);
  if (result.defaultTransactionOptions && result.defaultTransactionOptions.readPreference) {
    result.defaultTransactionOptions.readPreference = normalizeReadPreference(
      result.defaultTransactionOptions.readPreference.mode
    );
  }

  return result;
}

const IGNORED_COMMANDS = new Set(['ismaster', 'configureFailPoint', 'endSessions']);

let displayCommands = false;
function runTestSuiteTest(configuration, spec, context) {
  context.commandEvents = [];
  const clientOptions = translateClientOptions(
    Object.assign({ monitorCommands: true }, spec.clientOptions)
  );

  // test-specific client options
  clientOptions.autoReconnect = false;
  clientOptions.haInterval = 100;
  clientOptions.minHeartbeatFrequencyMS = 100;
  clientOptions.useRecoveryToken = true;

  // TODO: this should be configured by `newClient` and env variables
  clientOptions.useUnifiedTopology = true;

  const url = resolveConnectionString(configuration, spec);
  const client = configuration.newClient(url, clientOptions);
  return client.connect().then(client => {
    context.testClient = client;
    client.on('commandStarted', event => {
      if (IGNORED_COMMANDS.has(event.commandName)) {
        return;
      }

      context.commandEvents.push(event);

      // very useful for debugging
      if (displayCommands) {
        console.dir(event, { depth: 5 });
      }
    });

    const sessionOptions = Object.assign({}, spec.transactionOptions);

    spec.sessionOptions = spec.sessionOptions || {};
    const database = client.db(context.dbName);

    let session0, session1;
    let savedSessionData;
    try {
      session0 = client.startSession(
        Object.assign({}, sessionOptions, parseSessionOptions(spec.sessionOptions.session0))
      );
      session1 = client.startSession(
        Object.assign({}, sessionOptions, parseSessionOptions(spec.sessionOptions.session1))
      );

      savedSessionData = {
        session0: JSON.parse(EJSON.stringify(session0.id)),
        session1: JSON.parse(EJSON.stringify(session1.id))
      };
    } catch (err) {
      // ignore
    }

    // enable to see useful APM debug information at the time of actual test run
    // displayCommands = true;

    const operationContext = {
      client,
      database,
      collectionName: context.collectionName,
      session0,
      session1,
      testRunner: context
    };

    let testPromise = Promise.resolve();
    return testPromise
      .then(() => testOperations(spec, operationContext))
      .catch(err => {
        // If the driver throws an exception / returns an error while executing this series
        // of operations, store the error message.
        throw err;
      })
      .then(() => {
        if (session0) session0.endSession();
        if (session1) session1.endSession();

        return validateExpectations(context.commandEvents, spec, savedSessionData);
      });
  });
}

function validateOutcome(testData, testContext) {
  if (testData.outcome && testData.outcome.collection) {
    const outcomeCollection = testData.outcome.collection.name || testContext.collectionName;

    // use the client without transactions to verify
    return testContext.sharedClient
      .db(testContext.dbName)
      .collection(outcomeCollection)
      .find({}, { readPreference: 'primary', readConcern: { level: 'local' } })
      .toArray()
      .then(docs => {
        expect(docs).to.matchMongoSpec(testData.outcome.collection.data);
      });
  }

  return Promise.resolve();
}

function validateExpectations(commandEvents, spec, savedSessionData) {
  if (!spec.expectations || !Array.isArray(spec.expectations) || spec.expectations.length === 0) {
    return;
  }

  const actualEvents = normalizeCommandShapes(commandEvents);
  const rawExpectedEvents = spec.expectations.map(x => x.command_started_event);
  const expectedEvents = normalizeCommandShapes(rawExpectedEvents);
  expect(actualEvents).to.have.length(expectedEvents.length);

  expectedEvents.forEach((expected, idx) => {
    const actual = actualEvents[idx];

    if (expected.commandName != null) {
      expect(actual.commandName).to.equal(expected.commandName);
    }

    if (expected.databaseName != null) {
      expect(actual.databaseName).to.equal(expected.databaseName);
    }

    const actualCommand = actual.command;
    const expectedCommand = expected.command;

    expect(actualCommand)
      .withSessionData(savedSessionData)
      .to.matchMongoSpec(expectedCommand);
  });
}

function normalizeCommandShapes(commands) {
  return commands.map(command =>
    JSON.parse(
      EJSON.stringify(
        {
          command: command.command,
          commandName: command.command_name ? command.command_name : command.commandName,
          databaseName: command.database_name ? command.database_name : command.databaseName
        },
        { relaxed: true }
      )
    )
  );
}

function extractCrudResult(result, operation) {
  if (Array.isArray(result) || !isPlainObject(result)) {
    return result;
  }

  if (result.value) {
    // some of our findAndModify results return more than just an id, so we need to pluck
    const resultKeys = Object.keys(operation.result);
    if (resultKeys.length === 1 && resultKeys[0] === '_id') {
      return { _id: result.value._id };
    }

    return result.value;
  }

  return Object.keys(operation.result).reduce((crudResult, key) => {
    if (result.hasOwnProperty(key) && result[key] != null) {
      // FIXME(major): update crud results are broken and need to be changed
      crudResult[key] = key === 'upsertedId' ? result[key]._id : result[key];
    }

    return crudResult;
  }, {});
}

function isTransactionCommand(command) {
  return ['startTransaction', 'commitTransaction', 'abortTransaction'].indexOf(command) !== -1;
}

function isTestRunnerCommand(context, commandName) {
  const testRunnerContext = context.testRunner;

  let methods = new Set();
  let object = testRunnerContext;
  while (object !== Object.prototype) {
    Object.getOwnPropertyNames(object)
      .filter(prop => typeof object[prop] === 'function' && prop !== 'constructor')
      .map(prop => methods.add(prop));

    object = Object.getPrototypeOf(object);
  }

  return methods.has(commandName);
}

function extractBulkRequests(requests) {
  return requests.map(request => ({ [request.name]: request.arguments }));
}

function translateOperationName(operationName) {
  if (operationName === 'runCommand') return 'command';
  if (operationName === 'listDatabaseNames') return 'listDatabases';
  if (operationName === 'listCollectionNames') return 'listCollections';
  return operationName;
}

function normalizeReadPreference(mode) {
  return mode.charAt(0).toLowerCase() + mode.substr(1);
}

function resolveOperationArgs(operationName, operationArgs, context) {
  const result = [];
  function pluck(fromObject, toArray, fields) {
    for (const field of fields) {
      if (fromObject[field]) toArray.push(fromObject[field]);
    }
  }

  // TODO: migrate all operations here
  if (operationName === 'distinct') {
    pluck(operationArgs, result, ['fieldName', 'filter']);
    if (result.length === 1) result.push({});
  } else {
    return;
  }

  // compile the options
  const options = {};
  if (operationArgs.options) {
    Object.assign(options, operationArgs.options);
    if (options.readPreference) {
      options.readPreference = normalizeReadPreference(options.readPreference.mode);
    }
  }

  if (operationArgs.session) {
    if (isTransactionCommand(operationName)) return;
    options.session = context[operationArgs.session];
  }

  result.push(options);

  // determine if there is a callback to add
  if (operationArgs.callback) {
    result.push(() =>
      testOperations(operationArgs.callback, context, { swallowOperationErrors: false })
    );
  }

  return result;
}

const CURSOR_COMMANDS = new Set(['find', 'aggregate', 'listIndexes', 'listCollections']);
const ADMIN_COMMANDS = new Set(['listDatabases']);

const kOperations = new Map([
  [
    'createIndex',
    (operation, collection /*, context, options */) => {
      const fieldOrSpec = operation.arguments.keys;
      return collection.createIndex(fieldOrSpec);
    }
  ],
  [
    'dropIndex',
    (operation, collection /*, context, options */) => {
      const indexName = operation.arguments.name;
      return collection.dropIndex(indexName);
    }
  ],
  [
    'mapReduce',
    (operation, collection /*, context, options */) => {
      const args = operation.arguments;
      const map = args.map;
      const reduce = args.reduce;
      const options = {};
      if (args.out) options.out = args.out;

      return collection.mapReduce(map, reduce, options);
    }
  ]
]);

/**
 *
 * @param {Object} operation the operation definition from the spec test
 * @param {Object} obj the object to call the operation on
 * @param {Object} context a context object containing sessions used for the test
 * @param {Object} [options] Optional settings
 * @param {Boolean} [options.swallowOperationErrors] Generally we want to observe operation errors, validate them against our expectations, and then swallow them. In cases like `withTransaction` we want to use the same `testOperations` to build the lambda, and in those cases it is not desireable to swallow the errors, since we need to test this behavior.
 */
function testOperation(operation, obj, context, options) {
  options = options || { swallowOperationErrors: true };
  const opOptions = {};
  let args = [];
  const operationName = translateOperationName(operation.name);

  let opPromise;
  if (kOperations.has(operationName)) {
    opPromise = kOperations.get(operationName)(operation, obj, context, options);
  } else {
    if (operation.arguments) {
      args = resolveOperationArgs(operationName, operation.arguments, context);

      if (args == null) {
        args = [];
        Object.keys(operation.arguments).forEach(key => {
          if (key === 'callback') {
            args.push(() =>
              testOperations(operation.arguments.callback, context, {
                swallowOperationErrors: false
              })
            );
            return;
          }

          if (['filter', 'fieldName', 'document', 'documents', 'pipeline'].indexOf(key) !== -1) {
            return args.unshift(operation.arguments[key]);
          }

          if ((key === 'map' || key === 'reduce') && operationName === 'mapReduce') {
            return args.unshift(operation.arguments[key]);
          }

          if (key === 'command') return args.unshift(operation.arguments[key]);
          if (key === 'requests')
            return args.unshift(extractBulkRequests(operation.arguments[key]));
          if (key === 'update' || key === 'replacement') return args.push(operation.arguments[key]);
          if (key === 'session') {
            if (isTransactionCommand(operationName)) return;
            opOptions.session = context[operation.arguments.session];
            return;
          }

          if (key === 'returnDocument') {
            opOptions.returnOriginal = operation.arguments[key] === 'Before' ? true : false;
            return;
          }

          if (key === 'options') {
            Object.assign(opOptions, operation.arguments[key]);
            if (opOptions.readPreference) {
              opOptions.readPreference = normalizeReadPreference(opOptions.readPreference.mode);
            }

            return;
          }

          if (key === 'readPreference') {
            opOptions[key] = normalizeReadPreference(operation.arguments[key].mode);
            return;
          }

          opOptions[key] = operation.arguments[key];
        });
      }
    }

    if (
      args.length === 0 &&
      !isTransactionCommand(operationName) &&
      !isTestRunnerCommand(context, operationName)
    ) {
      args.push({});
    }

    if (Object.keys(opOptions).length > 0) {
      // NOTE: this is awful, but in order to provide options for some methods we need to add empty
      //       query objects.
      if (operationName === 'distinct') {
        args.push({});
      }

      args.push(opOptions);
    }

    if (ADMIN_COMMANDS.has(operationName)) {
      obj = obj.db().admin();
    }

    if (operation.name === 'listDatabaseNames' || operation.name === 'listCollectionNames') {
      opOptions.nameOnly = true;
    }

<<<<<<< HEAD
    if (CURSOR_COMMANDS.has(operationName)) {
      // `find` creates a cursor, so we need to call `toArray` on it
      const cursor = obj[operationName].apply(obj, args);
      opPromise = cursor.toArray();
    } else {
      // wrap this in a `Promise.try` because some operations might throw
      opPromise = Promise.try(() => obj[operationName].apply(obj, args));
    }
=======
  if (CURSOR_COMMANDS.has(operationName)) {
    // `find` creates a cursor, so we need to call `toArray` on it
    const cursor = obj[operationName].apply(obj, args);
    opPromise = cursor.toArray();
  } else {
    // wrap this in a `Promise.try` because some operations might throw
    opPromise = promiseTry(() => obj[operationName].apply(obj, args));
>>>>>>> d7ac1761
  }

  if (operation.error) {
    opPromise = opPromise.then(
      () => {
        throw new Error('expected an error!');
      },
      () => {}
    );
  }

  if (operation.result) {
    const result = operation.result;

    if (
      result.errorContains != null ||
      result.errorCodeName ||
      result.errorLabelsContain ||
      result.errorLabelsOmit
    ) {
      return opPromise.then(
        () => {
          throw new Error('expected an error!');
        },
        err => {
          const errorContains = result.errorContains;
          const errorCodeName = result.errorCodeName;
          const errorLabelsContain = result.errorLabelsContain;
          const errorLabelsOmit = result.errorLabelsOmit;

          if (errorLabelsContain) {
            expect(err).to.have.property('errorLabels');
            expect(err.errorLabels).to.include.members(errorLabelsContain);
          }

          if (errorLabelsOmit) {
            if (err.errorLabels && Array.isArray(err.errorLabels) && err.errorLabels.length !== 0) {
              expect(errorLabelsOmit).to.not.include.members(err.errorLabels);
            }
          }

          if (operation.result.errorContains) {
            expect(err.message).to.match(new RegExp(escape(errorContains), 'i'));
          }

          if (errorCodeName) {
            expect(err.codeName).to.equal(errorCodeName);
          }

          if (!options.swallowOperationErrors) {
            throw err;
          }
        }
      );
    }

    return opPromise.then(opResult => {
      const actual = extractCrudResult(opResult, operation);
      expect(actual).to.matchMongoSpec(operation.result);
    });
  }

  return opPromise;
}

function convertCollectionOptions(options) {
  const result = {};
  Object.keys(options).forEach(key => {
    if (key === 'readPreference') {
      result[key] = normalizeReadPreference(options[key].mode);
    } else {
      result[key] = options[key];
    }
  });

  return result;
}

function testOperations(testData, operationContext, options) {
  options = options || { swallowOperationErrors: true };
  return testData.operations.reduce((combined, operation) => {
    return combined.then(() => {
      const object = operation.object || 'collection';
      if (object === 'collection') {
        const db = operationContext.database;
        const collectionName = operationContext.collectionName;
        const collectionOptions = operation.collectionOptions || {};

        operationContext[object] = db.collection(
          collectionName,
          convertCollectionOptions(collectionOptions)
        );
      }

      return testOperation(operation, operationContext[object], operationContext, options);
    });
  }, Promise.resolve());
}

module.exports = {
  TestRunnerContext,
  gatherTestSuites,
  generateTopologyTests,
  parseRunOn
};<|MERGE_RESOLUTION|>--- conflicted
+++ resolved
@@ -617,24 +617,14 @@
       opOptions.nameOnly = true;
     }
 
-<<<<<<< HEAD
     if (CURSOR_COMMANDS.has(operationName)) {
       // `find` creates a cursor, so we need to call `toArray` on it
       const cursor = obj[operationName].apply(obj, args);
       opPromise = cursor.toArray();
     } else {
       // wrap this in a `Promise.try` because some operations might throw
-      opPromise = Promise.try(() => obj[operationName].apply(obj, args));
-    }
-=======
-  if (CURSOR_COMMANDS.has(operationName)) {
-    // `find` creates a cursor, so we need to call `toArray` on it
-    const cursor = obj[operationName].apply(obj, args);
-    opPromise = cursor.toArray();
-  } else {
-    // wrap this in a `Promise.try` because some operations might throw
-    opPromise = promiseTry(() => obj[operationName].apply(obj, args));
->>>>>>> d7ac1761
+      opPromise = promiseTry(() => obj[operationName].apply(obj, args));
+    }
   }
 
   if (operation.error) {
