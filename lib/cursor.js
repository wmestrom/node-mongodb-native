--- conflicted
+++ resolved
@@ -168,7 +168,6 @@
   Cursor.prototype[name] = CoreCursor.prototype[name];
 }
 
-<<<<<<< HEAD
 /**
  * Check if there is any document still available in the cursor
  * @method
@@ -240,8 +239,6 @@
   });
 }
 
-=======
->>>>>>> a63e9a18
 /**
  * Set the cursor query
  * @method
@@ -424,11 +421,7 @@
  * The callback format for results
  * @callback Cursor~resultCallback
  * @param {MongoError} error An error instance representing the error during the execution.
-<<<<<<< HEAD
  * @param {(object|null|boolean)} result The result object if the command was executed successfully.
-=======
- * @param {(object|null)} result The result object if the command was executed successfully.
->>>>>>> a63e9a18
  */
 
 /**
